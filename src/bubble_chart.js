--- conflicted
+++ resolved
@@ -474,12 +474,8 @@
 fetch("https://metro-teeth-d970a7c6a53a.herokuapp.com/data", {
   method: "GET",
   headers: {
-<<<<<<< HEAD
-    "x-api-key": "${{ secrets.API_KEY }}",
-=======
     "x-api-key": "${{ secrets.API_KEY }}";
       // "5ebb948c-4644-4794-bbcc-50f8e159f7a5",
->>>>>>> cff90570
   },
   mode: "cors",
 })
